<<<<<<< HEAD
# RPE Impedance Simulator
=======
[Web Access](https://nei-viz-project.vercel.app/)

# RPE Impedance Simulator

An interactive web application for simulating and visualizing retinal pigment epithelium (RPE) impedance characteristics using equivalent circuit models.

## Overview

This simulator allows researchers and students to:
- Explore RPE electrical properties through an equivalent circuit model
- Visualize impedance characteristics using Nyquist plots
- Analyze parameter relationships through spider plots
- Compare multiple states and track changes
- Export and save simulation states

## Features

### Circuit Model
- Complete equivalent circuit model for RPE cells
- Parameters include:
  - Blank resistance (Rblank): 10-50 Ω
  - Shunt resistance (Rs): 0.1-10 kΩ
  - Apical resistance (Ra): 0.1-10 kΩ
  - Apical capacitance (Ca): 0.1-10 µF
  - Basal resistance (Rb): 0.1-10 kΩ
  - Basal capacitance (Cb): 0.1-10 µF

### Visualizations
1. **Nyquist Plot**
   - Real vs. imaginary impedance
   - Frequency response visualization
   - Interactive tooltips with detailed measurements

2. **Spider Plot**
   - Parameter space visualization
   - Normalized parameter comparison
   - Multi-state overlay support

### State Management
- Save and load multiple states
- Compare parameter changes
- Visual state tracking
- Customizable state colors and visibility

## Mathematical Model

The equivalent circuit model is described by the following equations:

----

Built on a [Next.js](https://nextjs.org) project bootstrapped with [`create-next-app`](https://nextjs.org/docs/app/api-reference/cli/create-next-app).
>>>>>>> 90ca3007

An interactive web application for simulating and visualizing retinal pigment epithelium (RPE) impedance characteristics using equivalent circuit models.

## Overview

This simulator allows researchers and students to:
- Explore RPE electrical properties through an equivalent circuit model
- Visualize impedance characteristics using Nyquist plots
- Analyze parameter relationships through spider plots
- Compare multiple states and track changes
- Export and save simulation states

## Features

### Circuit Model
- Complete equivalent circuit model for RPE cells
- Interactive parameter controls with real-time updates
- Parameters include:
  - Blank resistance (Rblank): 10-50 Ω
  - Shunt resistance (Rs): 0.1-10 kΩ
  - Apical resistance (Ra): 0.1-10 kΩ
  - Apical capacitance (Ca): 0.1-10 µF
  - Basal resistance (Rb): 0.1-10 kΩ
  - Basal capacitance (Cb): 0.1-10 µF

### Visualizations
1. **Nyquist Plot**
   - Real vs. imaginary impedance visualization
   - Frequency response from 1 Hz to 10 kHz
   - Interactive tooltips with detailed measurements:
     - Frequency (Hz)
     - Real impedance (Ω)
     - Imaginary impedance (Ω)
     - Magnitude (Ω)
     - Phase (degrees)

2. **Spider Plot**
   - Parameter space visualization
   - Normalized parameter comparison (0-1 scale)
   - Multi-state overlay support
   - Real-time parameter mapping

### State Management
- Save and load multiple simulation states
- Compare parameter changes across states
- Visual state tracking with customizable colors
- Toggle state visibility in plots
- Real-time parameter updates
- Total Epithelial Resistance (TER) calculation

## Mathematical Model

The equivalent circuit model is described by the following equations:

1. **Total Equivalent Impedance:**
   ```
   Zeq(ω) = Rblank + [Rs(Za(ω) + Zb(ω))] / [Rs + Za(ω) + Zb(ω)]
   ```

2. **Apical Impedance:**
   ```
   Za(ω) = Ra + 1/(jωCa)
   ```

3. **Basal Impedance:**
   ```
   Zb(ω) = Rb + 1/(jωCb)
   ```

Where:
- ω is the angular frequency (2πf)
- j is the imaginary unit
- All resistances are in Ohms (Ω)
- All capacitances are in Farads (F)

## Technical Details

Built with:
- [Next.js](https://nextjs.org/) - React framework
- [Recharts](https://recharts.org/) - Charting library
- [KaTeX](https://katex.org/) - Math typesetting
- [TailwindCSS](https://tailwindcss.com/) - Styling

## Getting Started

1. Clone the repository:
   ```bash
   git clone https://github.com/yourusername/rpe-impedance-simulator.git
   ```

<<<<<<< HEAD
2. Install dependencies:
   ```bash
   npm install
   # or
   yarn install
   ```

3. Run the development server:
   ```bash
   npm run dev
   # or
   yarn dev
   ```

4. Open [http://localhost:3000](http://localhost:3000) with your browser to see the application.

## Development

The main component is located at `/app/components/CircuitSimulator.tsx`. The page auto-updates as you edit the file.

## License

MIT License - feel free to use this project for research, education, or any other purpose.

## Acknowledgments

This project was created to support research in retinal physiology and provide an interactive tool for understanding RPE electrical properties.
=======
You can start editing the page by modifying `/app/components/CircuitSimulator.tsx`. The page auto-updates as you edit the file.
>>>>>>> 90ca3007
<|MERGE_RESOLUTION|>--- conflicted
+++ resolved
@@ -1,6 +1,3 @@
-<<<<<<< HEAD
-# RPE Impedance Simulator
-=======
 [Web Access](https://nei-viz-project.vercel.app/)
 
 # RPE Impedance Simulator
@@ -52,125 +49,21 @@
 ----
 
 Built on a [Next.js](https://nextjs.org) project bootstrapped with [`create-next-app`](https://nextjs.org/docs/app/api-reference/cli/create-next-app).
->>>>>>> 90ca3007
-
-An interactive web application for simulating and visualizing retinal pigment epithelium (RPE) impedance characteristics using equivalent circuit models.
-
-## Overview
-
-This simulator allows researchers and students to:
-- Explore RPE electrical properties through an equivalent circuit model
-- Visualize impedance characteristics using Nyquist plots
-- Analyze parameter relationships through spider plots
-- Compare multiple states and track changes
-- Export and save simulation states
-
-## Features
-
-### Circuit Model
-- Complete equivalent circuit model for RPE cells
-- Interactive parameter controls with real-time updates
-- Parameters include:
-  - Blank resistance (Rblank): 10-50 Ω
-  - Shunt resistance (Rs): 0.1-10 kΩ
-  - Apical resistance (Ra): 0.1-10 kΩ
-  - Apical capacitance (Ca): 0.1-10 µF
-  - Basal resistance (Rb): 0.1-10 kΩ
-  - Basal capacitance (Cb): 0.1-10 µF
-
-### Visualizations
-1. **Nyquist Plot**
-   - Real vs. imaginary impedance visualization
-   - Frequency response from 1 Hz to 10 kHz
-   - Interactive tooltips with detailed measurements:
-     - Frequency (Hz)
-     - Real impedance (Ω)
-     - Imaginary impedance (Ω)
-     - Magnitude (Ω)
-     - Phase (degrees)
-
-2. **Spider Plot**
-   - Parameter space visualization
-   - Normalized parameter comparison (0-1 scale)
-   - Multi-state overlay support
-   - Real-time parameter mapping
-
-### State Management
-- Save and load multiple simulation states
-- Compare parameter changes across states
-- Visual state tracking with customizable colors
-- Toggle state visibility in plots
-- Real-time parameter updates
-- Total Epithelial Resistance (TER) calculation
-
-## Mathematical Model
-
-The equivalent circuit model is described by the following equations:
-
-1. **Total Equivalent Impedance:**
-   ```
-   Zeq(ω) = Rblank + [Rs(Za(ω) + Zb(ω))] / [Rs + Za(ω) + Zb(ω)]
-   ```
-
-2. **Apical Impedance:**
-   ```
-   Za(ω) = Ra + 1/(jωCa)
-   ```
-
-3. **Basal Impedance:**
-   ```
-   Zb(ω) = Rb + 1/(jωCb)
-   ```
-
-Where:
-- ω is the angular frequency (2πf)
-- j is the imaginary unit
-- All resistances are in Ohms (Ω)
-- All capacitances are in Farads (F)
-
-## Technical Details
-
-Built with:
-- [Next.js](https://nextjs.org/) - React framework
-- [Recharts](https://recharts.org/) - Charting library
-- [KaTeX](https://katex.org/) - Math typesetting
-- [TailwindCSS](https://tailwindcss.com/) - Styling
 
 ## Getting Started
 
-1. Clone the repository:
-   ```bash
-   git clone https://github.com/yourusername/rpe-impedance-simulator.git
-   ```
+First, run the development server:
 
-<<<<<<< HEAD
-2. Install dependencies:
-   ```bash
-   npm install
-   # or
-   yarn install
-   ```
+```bash
+npm run dev
+# or
+yarn dev
+# or
+pnpm dev
+# or
+bun dev
+```
 
-3. Run the development server:
-   ```bash
-   npm run dev
-   # or
-   yarn dev
-   ```
+Open [http://localhost:3000](http://localhost:3000) with your browser to see the result.
 
-4. Open [http://localhost:3000](http://localhost:3000) with your browser to see the application.
-
-## Development
-
-The main component is located at `/app/components/CircuitSimulator.tsx`. The page auto-updates as you edit the file.
-
-## License
-
-MIT License - feel free to use this project for research, education, or any other purpose.
-
-## Acknowledgments
-
-This project was created to support research in retinal physiology and provide an interactive tool for understanding RPE electrical properties.
-=======
-You can start editing the page by modifying `/app/components/CircuitSimulator.tsx`. The page auto-updates as you edit the file.
->>>>>>> 90ca3007
+You can start editing the page by modifying `/app/components/CircuitSimulator.tsx`. The page auto-updates as you edit the file.